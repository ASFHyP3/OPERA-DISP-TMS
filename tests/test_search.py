--- conflicted
+++ resolved
@@ -10,32 +10,13 @@
             'TemporalExtent': {
                 'RangeDateTime': {'BeginningDateTime': '2019-10-06T00:26:42Z', 'EndingDateTime': '2020-09-30T00:26:48Z'}
             },
-<<<<<<< HEAD
-            "AdditionalAttributes": [
-                {
-                    "Name": "FRAME_ID",
-                    "Values": ["8882"]
-                },
-                {
-                    "Name": "ASCENDING_DESCENDING",
-                    "Values": ["ASCENDING"]
-                },
+            'AdditionalAttributes': [
+                {'Name': 'FRAME_ID', 'Values': ['8882']},
+                {'Name': 'ASCENDING_DESCENDING', 'Values': ['ASCENDING']},
             ],
-            "RelatedUrls": [
-                {
-                    "URL": "mock-url",
-                    "Type": "GET DATA"
-                },
-                {
-                    "URL": "mock-s3-uri",
-                    "Type": "GET DATA VIA DIRECT ACCESS"
-                }
-=======
-            'AdditionalAttributes': [{'Name': 'FRAME_ID', 'Values': ['8882']}],
             'RelatedUrls': [
                 {'URL': 'mock-url', 'Type': 'GET DATA'},
                 {'URL': 'mock-s3-uri', 'Type': 'GET DATA VIA DIRECT ACCESS'},
->>>>>>> dfa124ce
             ],
             'DataGranule': {'ProductionDateTime': '2024-10-29T21:36:46Z'},
         },
@@ -51,32 +32,10 @@
         creation_date=datetime(2024, 10, 29, 21, 36, 46),
     )
 
-<<<<<<< HEAD
     umm['umm']['AdditionalAttributes'] = [
-        {
-            "Name": "FRAME_ID",
-            "Values": ["9154"]
-        },
-        {
-            "Name": "ASCENDING_DESCENDING",
-            "Values": ["DESCENDING"]
-        },
+        {'Name': 'FRAME_ID', 'Values': ['9154']},
+        {'Name': 'ASCENDING_DESCENDING', 'Values': ['DESCENDING']},
     ]
-=======
-    umm['umm']['AdditionalAttributes'] = [{'Name': 'FRAME_ID', 'Values': ['9154']}]
-    assert Granule.from_umm(umm) == Granule(
-        scene_name='mock-scene-name',
-        frame_id=9154,
-        orbit_pass='ASCENDING',
-        url='mock-url',
-        s3_uri='mock-s3-uri',
-        reference_date=datetime(2019, 10, 6, 0, 26, 42),
-        secondary_date=datetime(2020, 9, 30, 0, 26, 48),
-        creation_date=datetime(2024, 10, 29, 21, 36, 46),
-    )
-
-    umm['umm']['AdditionalAttributes'] = [{'Name': 'FRAME_ID', 'Values': ['3325']}]
->>>>>>> dfa124ce
     assert Granule.from_umm(umm) == Granule(
         scene_name='mock-scene-name',
         frame_id=9154,
