--- conflicted
+++ resolved
@@ -104,8 +104,7 @@
 
         ut.S3_CLIENT.create_bucket(Bucket=bucket_name, CreateBucketConfiguration=location)
 
-<<<<<<< HEAD
-        yield bucketName
+        yield bucket_name
 
 
 def test_get_frame_id():
@@ -175,7 +174,4 @@
     assert ut.get_common_direction({1, 873, 46986}) == 'ASCENDING'
     assert ut.get_common_direction({68, 69, 70}) == 'DESCENDING'
     with pytest.raises(ValueError):
-        ut.get_common_direction({67, 68})
-=======
-        yield bucket_name
->>>>>>> a91b3ad6
+        ut.get_common_direction({67, 68})