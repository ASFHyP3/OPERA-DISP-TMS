--- conflicted
+++ resolved
@@ -56,10 +56,9 @@
                 call(tmp_path / 'subdir1/subdir2/foo.txt', 'myBucket', 'myPrefix/subdir1/subdir2/foo.txt'),
                 call(tmp_path / 'subdir1/subdir3/bar.txt', 'myBucket', 'myPrefix/subdir1/subdir3/bar.txt'),
             ]
-<<<<<<< HEAD
         )
 
-
+        
 def test_list_files_in_s3(s3_stubber, list_objects_response):
     s3_stubber.add_response('list_objects_v2', list_objects_response)
 
@@ -105,7 +104,4 @@
                 'StorageClass': 'STANDARD',
             },
         ]
-    }
-=======
-        )
->>>>>>> a59d3b8a
+    }