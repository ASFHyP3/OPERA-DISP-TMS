# OPERA-DISP-TMS

Package for [OPERA DISP](https://www.jpl.nasa.gov/go/opera/products/disp-product-suite/) Tile Map Server (TMS) creation.

## Installation
1. Ensure that conda is installed on your system (we recommend using [mambaforge](https://github.com/conda-forge/miniforge#mambaforge) to reduce setup times).
2. Download a local version of the `OPERA-DISP-TMS` repository (`git clone https://github.com/ASFHyP3/opera-disp-tms.git`)
3. In the base directory for this project call `mamba env create -f environment.yml` to create your Python environment, then activate it (`mamba activate opera-disp-tms`)
4. Finally, install a development version of the package (`python -m pip install -e .`)

To run all commands in sequence use:
```bash
git clone https://github.com/ASFHyP3/opera-disp-tms.git
cd OPERA-DISP-TMS
mamba env create -f environment.yml
mamba activate opera-disp-tms
python -m pip install -e .
```

## Credentials

This application requires Earthdata Login credentials to download OPERA Displacement data. These credentials can be provided either via a `urs.earthdata.nasa.gov` entry in your `.netrc` file, or via `EARTHDATA_USERNAME` and `EARTHDATA_PASSWORD` environment variables.

For instructions on setting up your Earthdata Login via a `.netrc` file, check out this [guide](https://harmony.earthdata.nasa.gov/docs#getting-started).

<<<<<<< HEAD
=======
> [!WARNING]
> This application uses [S3 Direct Access](https://cumulus.asf.alaska.edu/s3credentialsREADME) to download OPERA Displacement data, and must be run in the `us-west-2` AWS region.

>>>>>>> 4e0e558a
## Usage

### Deliver updated velocity mosaics to the ASF Displacement Portal

The `weekly-tileset-generation.py` script delivers updated velocity mosaics to the ASF Displacement portal at https://displacement.asf.alaska.edu. This script:
1. Queries CMR for `OPERA_L3_DISP-S1_V1` granules to determine the ascending and descending frames for which data is available.
1. Submits `OPERA_DISP_TMS` jobs to https://hyp3-api.asf.alaska.edu to generate ascending and descending mosaics.
1. Syncs the new mosaics to the production hosting bucket at `s3://asf-services-web-content-prod/`.

To run this script:
1. Configure an `edc-prod` profile in your `.aws/config` and `.aws/credentials` files.
   1. (Optional) For speedier results, run from `us-west-2` and increase `max_concurrent_requests` per [AWS CLI S3 Configuration](https://docs.aws.amazon.com/cli/latest/topic/s3-config.html).
1. Set up your .netrc file per [Credentials](#credentials).
1. Install the application per [Installation](#installation) and activate the conda environment.
1. Navigate to the scripts directory and run the script.
   1. (Optional) This script will take hours to run, so running it as a background process via `screen` or `tmux` is recommended.
   1. `cd scripts; python weekly-tileset-generation.py`

### Create a Short Wavelength Velocity GeoTIFF

> [!WARNING]
> This application uses [S3 Direct Access](https://cumulus-test.asf.alaska.edu/s3credentialsREADME) to download OPERA Displacement data, and must be run in the `us-west-2` AWS region.

The `create_measurement_geotiff` CLI command can be used to generate a short wavelength velocity geotiff for a given OPERA frame:
```bash
create_measurement_geotiff 11115 velocity 20140101 20260101
```
Where `11115` is OPERA frame id of the granule stack in CMR, and `20140101`/`20260101` specify the start/end of the secondary date search range in format `%Y%m%d`.

The velocity will be calculated from the minimum set of granules needed to span the temporal search range.

The resulting products have the name format:
`velocity_{frame id}_{start date}_{end_date}.tif`
For example:
`velocity_11115_20140101_20260101.tif`

### Create a Tile Map
The `create_tile_map` CLI command generates a directory with small.png tiles from a s3 bucket with a list of rasters in a common projection, following the OSGeo Tile Map Service Specification, using gdal2tiles: https://gdal.org/en/latest/programs/gdal2tiles.html

To create a tile map from a set of velocity GeoTIFFs:
```bash
create_tile_map velocity --bucket myBucket --bucket-prefix myPrefix
```

This will look for all `.tif` files in `s3://myBucket/myPrefix/` and use them to make the tile map.

A simple web page with a viewer based on OpenLayers is included to visualize the map in a browser, e.g. `tiles/openlayers.html`.

The output directory can be copied to a public AWS S3 bucket (or any other web server) to access the map tiles over the internet:
```
aws s3 cp tiles/ s3://myBucket/tiles/ --recursive
```
The online map can then be reviewed in a browser, e.g. https://myBucket.s3.amazonaws.com/tiles/openlayers.html

## License
The OPERA-DISP-TMS package is licensed under the Apache License, Version 2 license. See the LICENSE file for more details.

## Code of conduct
We strive to create a welcoming and inclusive community for all contributors. As such, all contributors to this project are expected to adhere to our code of conduct.

Please see `CODE_OF_CONDUCT.md` for the full code of conduct text.<|MERGE_RESOLUTION|>--- conflicted
+++ resolved
@@ -23,12 +23,6 @@
 
 For instructions on setting up your Earthdata Login via a `.netrc` file, check out this [guide](https://harmony.earthdata.nasa.gov/docs#getting-started).
 
-<<<<<<< HEAD
-=======
-> [!WARNING]
-> This application uses [S3 Direct Access](https://cumulus.asf.alaska.edu/s3credentialsREADME) to download OPERA Displacement data, and must be run in the `us-west-2` AWS region.
-
->>>>>>> 4e0e558a
 ## Usage
 
 ### Deliver updated velocity mosaics to the ASF Displacement Portal
@@ -50,7 +44,7 @@
 ### Create a Short Wavelength Velocity GeoTIFF
 
 > [!WARNING]
-> This application uses [S3 Direct Access](https://cumulus-test.asf.alaska.edu/s3credentialsREADME) to download OPERA Displacement data, and must be run in the `us-west-2` AWS region.
+> This application uses [S3 Direct Access](https://cumulus.asf.alaska.edu/s3credentialsREADME) to download OPERA Displacement data, and must be run in the `us-west-2` AWS region.
 
 The `create_measurement_geotiff` CLI command can be used to generate a short wavelength velocity geotiff for a given OPERA frame:
 ```bash
