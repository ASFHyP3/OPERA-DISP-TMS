--- conflicted
+++ resolved
@@ -49,10 +49,13 @@
 
 For TMS generation ASF will be using 1x1 degree tiles.
 
-<<<<<<< HEAD
 ### Create a Short Wavelength Cumulative Displacement tile
 The `generate_sw_disp_tile` CLI command can be used to generate a cumulative displacement geotiff:
-=======
+```bash
+generate_sw_disp_tile METADATA_ASCENDING_N41W125_N42W124.tif --begin-date 20170901 --end-date 20171231
+```
+Where `METADATA_ASCENDING_N41W125_N42W124.tif` is the path to the frame metadata tile you want to generate a Short Wavelength Cumulative Displacement tile for, and `--begin-date` and `--end-date` specify the date range you want to generate the Short Wavelength Cumulative Displacement tile for.
+
 ### Create a Tile Map
 The `create_tile_map` CLI command generates a directory with small .png tiles from a list of rasters in a common projection, following the OSGeo Tile Map Service Specification, using gdal2tiles: https://gdal.org/en/latest/programs/gdal2tiles.html
 
@@ -72,19 +75,6 @@
 ```
 The online map can then be reviewed in a browser, e.g. https://myBucket.s3.amazonaws.com/tiles/openlayers.html
 
-## Developer Setup
-1. Ensure that conda is installed on your system (we recommend using [mambaforge](https://github.com/conda-forge/miniforge#mambaforge) to reduce setup times).
-2. Download a local version of the `OPERA-DISP-TMS` repository (`git clone https://github.com/ASFHyP3/opera-disp-tms.git`)
-3. In the base directory for this project call `mamba env create -f environment.yml` to create your Python environment, then activate it (`mamba activate opera-disp-tms`)
-4. Finally, install a development version of the package (`python -m pip install -e .`)
-
-To run all commands in sequence use:
->>>>>>> 7a32ac58
-```bash
-generate_sw_disp_tile METADATA_ASCENDING_N41W125_N42W124.tif --begin-date 20170901 --end-date 20171231
-```
-Where `METADATA_ASCENDING_N41W125_N42W124.tif` is the path to the frame metadata tile you want to generate a Short Wavelength Cumulative Displacement tile for, and `--begin-date` and `--end-date` specify the date range you want to generate the Short Wavelength Cumulative Displacement tile for.
-
 ## License
 The OPERA-DISP-TMS package is licensed under the Apache License, Version 2 license. See the LICENSE file for more details.
 
