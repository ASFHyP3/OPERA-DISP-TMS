--- conflicted
+++ resolved
@@ -31,16 +31,11 @@
     return out_path
 
 
-<<<<<<< HEAD
-def generate_opera_disp_tiles(tile_type: str, bbox: Iterable[int], direction: str, begin_date: datetime,
-                              end_date: datetime):
-    lon_range = list(np.arange(bbox[0], bbox[2]))
-    lat_range = list(np.arange(bbox[1], bbox[3]))
-=======
+
 def generate_opera_disp_tiles(
     tile_type: str, bbox: Iterable[int], direction: str, begin_date: datetime, end_date: datetime
 ):
->>>>>>> 78ab13e5
+
     tiles = []
     for corner in product(range(bbox[0], bbox[2]), range(bbox[1], bbox[3])):
         tiles.append(generate_opera_disp_tile(tile_type, corner, direction, begin_date, end_date))
@@ -75,7 +70,7 @@
     args.begin_date = datetime.strptime(args.begin_date, '%Y%m%d')
     args.end_date = datetime.strptime(args.end_date, '%Y%m%d')
 
-<<<<<<< HEAD
+
     opera_disp_tiles = generate_opera_disp_tiles(args.tile_type, args.bbox, args.direction, args.begin_date,
                                                  args.end_date)
     # TODO: move this somewhere else?
@@ -85,6 +80,3 @@
 
 if __name__ == '__main__':
     main()
-=======
-    generate_opera_disp_tiles(args.tile_type, args.bbox, args.direction, args.begin_date, args.end_date)
->>>>>>> 78ab13e5
