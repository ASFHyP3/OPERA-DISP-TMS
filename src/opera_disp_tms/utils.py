--- conflicted
+++ resolved
@@ -15,26 +15,6 @@
 DATE_FORMAT = '%Y%m%dT%H%M%SZ'
 
 
-<<<<<<< HEAD
-=======
-def get_raster_as_numpy(raster_path: Path, band: int = 1) -> tuple:
-    """Get data and geotransform of a raster
-
-    Args:
-        raster_path: Path to the raster file
-        band: Band to get
-
-    Returns:
-        raster's numpy array and geotransform
-    """
-    raster = gdal.Open(str(raster_path))
-    raster_band = raster.GetRasterBand(band)
-    data = raster_band.ReadAsArray()
-    geotransform = raster.GetGeoTransform()
-    return data, geotransform
-
-
->>>>>>> 9f833a9b
 def download_file(
     url: str,
     download_path: Union[Path, str] = '.',
@@ -86,6 +66,10 @@
     extra_args = {'ContentType': guess_type(path_to_file)[0]}
     S3_CLIENT.upload_file(str(path_to_file), bucket, key, ExtraArgs=extra_args)
 
+    # tag files as 'product' so hyp3 doesn't treat the .png files as browse images
+    tag_set = {'TagSet': [{'Key': 'file_type', 'Value': 'product'}]}
+    S3_CLIENT.put_object_tagging(Bucket=bucket, Key=key, Tagging=tag_set)
+
 
 def upload_dir_to_s3(path_to_dir: Path, bucket: str, prefix: str = ''):
     """Upload a local directory, subdirectory, and all contents to an S3 bucket
