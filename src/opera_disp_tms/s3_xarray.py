--- conflicted
+++ resolved
@@ -61,13 +61,7 @@
     srs.ImportFromWkt(ds_metadata['spatial_ref'].attrs['crs_wkt'])
     epsg = int(srs.GetAuthorityCode(None))
 
-<<<<<<< HEAD
     return ref_point_eastingnorthing, epsg, granule.reference_date, granule.secondary_date, granule.frame_id
-=======
-    reference_date = datetime.strptime(url.split('/')[-1].split('_')[6], DATE_FORMAT)
-    secondary_date = datetime.strptime(url.split('/')[-1].split('_')[7], DATE_FORMAT)
-    frame_id = int(url.split('/')[-1].split('_')[4][1:])
->>>>>>> aba9d3cb
 
 
 def open_opera_disp_granule(granule: Granule, data_vars=List[str]) -> xr.Dataset:
@@ -84,11 +78,7 @@
     data = ds[data_vars]
     data.rio.write_crs(ds['spatial_ref'].attrs['crs_wkt'], inplace=True)
 
-<<<<<<< HEAD
     ref_point_eastingnorthing, _, reference_date, secondary_date, frame_id = get_opera_disp_granule_metadata(granule)
-=======
-    ref_point_eastingnorthing, _, reference_date, secondary_date, frame_id = get_opera_disp_granule_metadata(url)
->>>>>>> aba9d3cb
     data.attrs['reference_point_eastingnorthing'] = ref_point_eastingnorthing
     data.attrs['reference_date'] = reference_date
     data.attrs['secondary_date'] = secondary_date
