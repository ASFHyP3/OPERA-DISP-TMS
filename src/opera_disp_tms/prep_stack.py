--- conflicted
+++ resolved
@@ -38,11 +38,7 @@
     """Find the granules needed to generate a short wavelength displacement tile.
 
     Args:
-<<<<<<< HEAD
-        frame_id: The frame ids to generate the tile for
-=======
         frame_id: The frame id to generate the tile for
->>>>>>> 9f833a9b
         begin_date: Start of secondary date search range to generate tile for
         end_date: End of secondary date search range to generate tile for
         strategy: Selection strategy for granules within search date range ("max", "minmax" or "all")
@@ -70,10 +66,6 @@
 
     Args:
         granule: The granule to load
-<<<<<<< HEAD
-=======
-        bbox: The bounding box to clip to in EPSG:3857
->>>>>>> 9f833a9b
 
     Returns:
         The short wavelength displacement data as an xarray DataArray
@@ -138,10 +130,6 @@
 
     Args:
         frame_id: The frame id to load
-<<<<<<< HEAD
-=======
-        bbox: The bounding box to clip to in EPSG:3857
->>>>>>> 9f833a9b
         begin_date: The start of the date range
         end_date: The end of the date range
         strategy: The strategy to use for selecting granules ("spanning" or "all")
