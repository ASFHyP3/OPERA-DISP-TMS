"""
OPERA-DISP Tile Map Service Generator
"""

import argparse
from datetime import datetime
from pathlib import Path

from opera_disp_tms.create_tile_map import create_tile_map
from opera_disp_tms.generate_metadata_tile import create_tile_for_bbox
from opera_disp_tms.generate_sw_disp_tile import create_sw_disp_tile
from opera_disp_tms.generate_sw_vel_tile import create_sw_vel_tile
from opera_disp_tms.utils import upload_dir_to_s3


class Date(argparse.Action):
    def __call__(self, parser, namespace, values, option_string=None):
        try:
            value = datetime.strptime(values, '%Y%m%d')
        except ValueError:
            parser.error(f'{self.dest} must be formatted YYYYMMDD, e.g. 20211231')
        setattr(namespace, self.dest, value)


class Bbox(argparse.Action):
    def __call__(self, parser, namespace, values, option_string=None):
        try:
            bbox = [int(item) for sublist in values for item in sublist]
        except ValueError:
            parser.error(f'{self.dest} values must be integers ordered [min lon, min lat, max lon, max lat]')
        if len(bbox) != 4:
            parser.error(f'{self.dest} must have exactly 4 values ordered [min lon, min lat, max lon, max lat]')
        if not (-180 <= bbox[0] <= bbox[2] <= 180 and -90 <= bbox[1] <= bbox[3] <= 90):
            parser.error(f'{self.dest} must be ordered [min lon, min lat, max lon, max lat]')
        setattr(namespace, self.dest, bbox)


def generate_mosaic_geotiff(
    tile_type: str, bbox: list[int, int, int, int], direction: str, begin_date: datetime, end_date: datetime
) -> Path:
    metadata_geotiff = create_tile_for_bbox(bbox, direction=direction)
    if not metadata_geotiff:
        raise ValueError(f'No data found for bounding box {bbox} and direction {direction}')

    if tile_type == 'displacement':
        mosaic_geotiff = create_sw_disp_tile(metadata_geotiff, begin_date, end_date)
    elif tile_type == 'secant_velocity':
        mosaic_geotiff = create_sw_vel_tile(metadata_geotiff, begin_date, end_date, minmax=True)
    else:
        raise ValueError(f'Unsupported tile type: {tile_type}')

    return mosaic_geotiff


def generate_tile_map_service(
    tile_type: str, bbox: list[int, int, int, int], direction: str, begin_date: datetime, end_date: datetime
) -> Path:
    mosaic = generate_mosaic_geotiff(tile_type, bbox, direction, begin_date, end_date)

    scale = {
        'displacement': None,
        'secant_velocity': [-0.05, 0.05],
    }
    create_tile_map(tile_type, [mosaic], scale[tile_type])
    return Path(tile_type)


def main():
<<<<<<< HEAD
    """CLI entrypoint for generating OPERA-DISP tiles"""
    parser = argparse.ArgumentParser(description='Create a short wavelength cumulative displacement tile')
=======
    """HyP3 CLI entrypoint to create a Tile Map Service (TMS) visualization of the OPERA Displacement data set"""
    parser = argparse.ArgumentParser(
        description='Create a Tile Map Service (TMS) visualization of the OPERA Displacement data set'
    )
>>>>>>> 529c5bf3
    parser.add_argument('--bucket', help='AWS S3 bucket HyP3 for upload the final products')
    parser.add_argument('--bucket-prefix', default='', help='Add a bucket prefix to products')
    parser.add_argument(
        'tile_type', type=str, choices=['displacement', 'secant_velocity'], help='Data value to visualize'
    )
    parser.add_argument(
        'bbox', type=str.split, nargs='+', action=Bbox,
        help='Integer bounds in EPSG:4326, formatted like [min lon, min lat, max lon, max lat]'
    )
    parser.add_argument('direction', type=str, choices=['ascending', 'descending'], help='Direction of the orbit pass')
    parser.add_argument(
        'begin_date', type=str, action=Date, help='Start of secondary date search range to visualize (e.g., 20211231)'
    )
    parser.add_argument(
        'end_date', type=str, action=Date, help='End of secondary date search range to visualize (e.g., 20211231)'
    )
    args = parser.parse_args()

    output_directory = generate_tile_map_service(
        args.tile_type, args.bbox, args.direction, args.begin_date, args.end_date
    )
    if args.bucket:
        upload_dir_to_s3(output_directory, args.bucket, args.bucket_prefix)


if __name__ == '__main__':
    main()<|MERGE_RESOLUTION|>--- conflicted
+++ resolved
@@ -66,15 +66,10 @@
 
 
 def main():
-<<<<<<< HEAD
-    """CLI entrypoint for generating OPERA-DISP tiles"""
-    parser = argparse.ArgumentParser(description='Create a short wavelength cumulative displacement tile')
-=======
     """HyP3 CLI entrypoint to create a Tile Map Service (TMS) visualization of the OPERA Displacement data set"""
     parser = argparse.ArgumentParser(
         description='Create a Tile Map Service (TMS) visualization of the OPERA Displacement data set'
     )
->>>>>>> 529c5bf3
     parser.add_argument('--bucket', help='AWS S3 bucket HyP3 for upload the final products')
     parser.add_argument('--bucket-prefix', default='', help='Add a bucket prefix to products')
     parser.add_argument(
