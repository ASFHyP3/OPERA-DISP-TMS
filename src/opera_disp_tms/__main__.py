"""OPERA-DISP Tile Map Service Generator"""

import argparse
<<<<<<< HEAD
from datetime import datetime
from pathlib import Path

from opera_disp_tms.constants import DISPLACEMENT_SCALE, SECANT_VELOCITY_SCALE, VELOCITY_SCALE
from opera_disp_tms.create_measurement_geotiff import create_measurement_geotiff
from opera_disp_tms.create_tile_map import create_tile_map
from opera_disp_tms.utils import upload_dir_to_s3


class Date(argparse.Action):
    def __call__(self, parser, namespace, values, option_string=None):
        try:
            value = datetime.strptime(values, '%Y%m%d')
        except ValueError:
            parser.error(f'{self.dest} must be formatted YYYYMMDD, e.g. 20211231')
        setattr(namespace, self.dest, value)


class Frames(argparse.Action):
    def __call__(self, parser, namespace, values, option_string=None):
        try:
            frames = [int(item) for sublist in values for item in sublist]
        except ValueError:
            parser.error(f'{self.dest} values must be integers between 1 and 46986')
        for frame in frames:
            if not (1 <= frame <= 46986):
                parser.error(f'{self.dest} value {frame} must be between 1 and 46986')
        setattr(namespace, self.dest, frames)


def generate_tile_map_service(
    measurement_type: str, frames: list[int], begin_date: datetime, end_date: datetime
) -> Path:
    measurement_geotiffs = []
    for frame in frames:
        print(f'Processing frame {frame}')
        measurement_geotiff = create_measurement_geotiff(measurement_type, frame, begin_date, end_date)
        measurement_geotiffs.append(measurement_geotiff.name)

    # FIXME sort geotiffs to give the layering we want

    scale = {
        'displacement': DISPLACEMENT_SCALE,
        'secant_velocity': SECANT_VELOCITY_SCALE,
        'velocity': VELOCITY_SCALE,
    }
    create_tile_map(measurement_type, measurement_geotiffs, scale[measurement_type])
    return Path(measurement_type)
=======
import sys
from importlib.metadata import entry_points
>>>>>>> 3bc279d1


def main():
    """Main entrypoint for HyP3 processing

    Calls the HyP3 entrypoint specified by the `++process` argument
    """
    parser = argparse.ArgumentParser(prefix_chars='+', formatter_class=argparse.ArgumentDefaultsHelpFormatter)
    parser.add_argument(
        '++process',
        choices=['create_measurement_geotiff', 'create_tile_map'],
        default='create_measurement_geotiff',
        help='Select the HyP3 entrypoint to use',  # HyP3 entrypoints are specified in `pyproject.toml`
    )

    args, unknowns = parser.parse_known_args()
    process_entry_point = list(entry_points(group='hyp3', name=args.process))[0]

    sys.argv = [args.process, *unknowns]
    sys.exit(process_entry_point.load()())


if __name__ == '__main__':
    main()<|MERGE_RESOLUTION|>--- conflicted
+++ resolved
@@ -1,59 +1,8 @@
 """OPERA-DISP Tile Map Service Generator"""
 
 import argparse
-<<<<<<< HEAD
-from datetime import datetime
-from pathlib import Path
-
-from opera_disp_tms.constants import DISPLACEMENT_SCALE, SECANT_VELOCITY_SCALE, VELOCITY_SCALE
-from opera_disp_tms.create_measurement_geotiff import create_measurement_geotiff
-from opera_disp_tms.create_tile_map import create_tile_map
-from opera_disp_tms.utils import upload_dir_to_s3
-
-
-class Date(argparse.Action):
-    def __call__(self, parser, namespace, values, option_string=None):
-        try:
-            value = datetime.strptime(values, '%Y%m%d')
-        except ValueError:
-            parser.error(f'{self.dest} must be formatted YYYYMMDD, e.g. 20211231')
-        setattr(namespace, self.dest, value)
-
-
-class Frames(argparse.Action):
-    def __call__(self, parser, namespace, values, option_string=None):
-        try:
-            frames = [int(item) for sublist in values for item in sublist]
-        except ValueError:
-            parser.error(f'{self.dest} values must be integers between 1 and 46986')
-        for frame in frames:
-            if not (1 <= frame <= 46986):
-                parser.error(f'{self.dest} value {frame} must be between 1 and 46986')
-        setattr(namespace, self.dest, frames)
-
-
-def generate_tile_map_service(
-    measurement_type: str, frames: list[int], begin_date: datetime, end_date: datetime
-) -> Path:
-    measurement_geotiffs = []
-    for frame in frames:
-        print(f'Processing frame {frame}')
-        measurement_geotiff = create_measurement_geotiff(measurement_type, frame, begin_date, end_date)
-        measurement_geotiffs.append(measurement_geotiff.name)
-
-    # FIXME sort geotiffs to give the layering we want
-
-    scale = {
-        'displacement': DISPLACEMENT_SCALE,
-        'secant_velocity': SECANT_VELOCITY_SCALE,
-        'velocity': VELOCITY_SCALE,
-    }
-    create_tile_map(measurement_type, measurement_geotiffs, scale[measurement_type])
-    return Path(measurement_type)
-=======
 import sys
 from importlib.metadata import entry_points
->>>>>>> 3bc279d1
 
 
 def main():
