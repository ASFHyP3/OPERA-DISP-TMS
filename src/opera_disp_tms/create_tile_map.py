--- conflicted
+++ resolved
@@ -8,6 +8,7 @@
 from osgeo import gdal, gdalconst, osr
 
 from opera_disp_tms import utils
+from opera_disp_tms.constants import DISPLACEMENT_SCALE, SECANT_VELOCITY_SCALE, VELOCITY_SCALE
 
 
 gdal.UseExceptions()
@@ -43,44 +44,28 @@
         json.dump(extent, outfile)
 
 
-<<<<<<< HEAD
-def create_tile_map(output_folder: str, input_rasters: list[str], scale_range: list[float]) -> None:
-=======
 def create_tile_map(measurement_type: str, input_rasters: list[Path]) -> Path:
->>>>>>> 3bc279d1
     """Generate a directory with small .png tiles from a list of rasters in a common projection, following the OSGeo
     Tile Map Service Specification, using gdal2tiles: https://gdal.org/en/latest/programs/gdal2tiles.html
 
     Args:
         measurement_type: Data measurement type to set scale_range and output folder
         input_rasters: List of gdal-compatible raster paths to mosaic
-<<<<<<< HEAD
-        scale_range: List of two integers to scale the mosaic by
-=======
->>>>>>> 3bc279d1
     """
-
+    scale_dict = {
+        'displacement': DISPLACEMENT_SCALE,
+        'secant_velocity': SECANT_VELOCITY_SCALE,
+        'velocity': VELOCITY_SCALE,
+    }
+    scale_range = scale_dict[measurement_type]
     output_dir = Path(measurement_type)
 
     with tempfile.NamedTemporaryFile() as mosaic_vrt, tempfile.NamedTemporaryFile() as byte_vrt:
         input_raster_strs = [str(raster) for raster in input_rasters]
 
         # mosaic the input rasters
-<<<<<<< HEAD
-        gdal.BuildVRT(mosaic_vrt.name, input_rasters, resampleAlg='nearest')
+        gdal.BuildVRT(mosaic_vrt.name, input_raster_strs, resampleAlg='nearest')
         vrt_info = gdal.Info(mosaic_vrt.name, format='json')
-=======
-        gdal.BuildVRT(mosaic_vrt.name, input_raster_strs, resampleAlg='nearest')
-
-        # scale the mosaic from Float to Byte
-        vrt_info = gdal.Info(mosaic_vrt.name, stats=True, format='json')
-        stats = vrt_info['bands'][0]['metadata']['']
-
-        if measurement_type == 'displacement':
-            scale_range = [float(stats['STATISTICS_MINIMUM']), float(stats['STATISTICS_MAXIMUM'])]
-        else:
-            scale_range = [-0.05, 0.05]
->>>>>>> 3bc279d1
 
         gdal.Translate(
             destName=byte_vrt.name,
