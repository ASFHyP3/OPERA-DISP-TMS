# Changelog

All notable changes to this project will be documented in this file.

The format is based on [Keep a Changelog](https://keepachangelog.com/en/1.0.0/),
and this project adheres to [PEP 440](https://www.python.org/dev/peps/pep-0440/)
and uses [Semantic Versioning](https://semver.org/spec/v2.0.0.html).

## [0.1.2]
<<<<<<< HEAD
### Changed
* When generating SW_CUMUL_DISP tiles, set areas where unwrapping failed (connected components = 0) to nodata.
=======
### Added
* Bounds of the mosaic created in `create_tile_map.py` are written to a json file in tile folder
>>>>>>> b963cdaf

## [0.1.1]
### Changed
* Calculate true minimum/maximum data values in `create_tile_map` to avoid extreme displacement values being set to
  NoData. Fixes [#8](https://github.com/ASFHyP3/OPERA-DISP-TMS/issues/8).

## [0.1.0]
### Added
* Utility for creating a test dataset using [Global Coherence Dataset](https://registry.opendata.aws/ebd-sentinel-1-global-coherence-backscatter/)
* Design document with implementation details for tile generation
* Utility for identifying California test dataset
* Utility for generating metadata tile images
* Utility for generating temporary S3 credentials for [NASA Thin Egress Apps](https://nasa.github.io/cumulus/docs/deployment/thin_egress_app/)
* Utility for generating short wavelength displacement tiles
* Utility for creating a .png Tile Map from a list of displacement GeoTIFFs<|MERGE_RESOLUTION|>--- conflicted
+++ resolved
@@ -7,13 +7,10 @@
 and uses [Semantic Versioning](https://semver.org/spec/v2.0.0.html).
 
 ## [0.1.2]
-<<<<<<< HEAD
+### Added
+* Bounds of the mosaic created in `create_tile_map.py` are written to a json file in tile folder
 ### Changed
 * When generating SW_CUMUL_DISP tiles, set areas where unwrapping failed (connected components = 0) to nodata.
-=======
-### Added
-* Bounds of the mosaic created in `create_tile_map.py` are written to a json file in tile folder
->>>>>>> b963cdaf
 
 ## [0.1.1]
 ### Changed
