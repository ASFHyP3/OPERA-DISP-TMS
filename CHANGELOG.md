# Changelog

All notable changes to this project will be documented in this file.

The format is based on [Keep a Changelog](https://keepachangelog.com/en/1.0.0/),
and this project adheres to [PEP 440](https://www.python.org/dev/peps/pep-0440/)
and uses [Semantic Versioning](https://semver.org/spec/v2.0.0.html).

## [0.4.1]
<<<<<<< HEAD
### Added
* `get_orbit_pass` for using OPERA frame DB for getting a frame's orbit direction

### Changed
* Revised `search.py` to query all v0.9+ granules in CMR UAT, rather than California-specific v0.7 granules
=======
### Changed
* The [`static-analysis`](.github/workflows/static-analysis.yml) Github Actions workflow now uses `ruff` rather than `flake8` for linting.
>>>>>>> dfa124ce

## [0.4.0]
### Added
* Ability to update the reference date for OPERA DISP granule xarray objects
* Integration with CMR metadata when searching for granules
* Entrypoint and docker container generation capability for HyP3
* The docker container is built and pushed to the Github Container Registry via Github Actions

### Changed
* find_california_dataset.py to search.py and added functionality to search for granules in CMR
* Updated all scripts to use the new find_california_granules_for_frame function
* `generate_sw_disp_tile.py` now masks using `recomended_mask`
* Authentication now requires Earthdata Login UAT credentials provided via .netrc or environment variables

### Removed
* CSV-based caching of granules in favor of CMR-based searching
* Command line interface and entrypoint for get_tmp_s3_creds.py

### Fixed
* s3fs/xarray resources are now closed when no longer used, resolving an issue where attempting to open new resources could hang indefinitely

## [0.3.0]
### Added
* Ability to generate SW velocity tiles in `generated_sw_vel_tile.py`

### Changed
* California dataset scripts to allow for generation of SW velocity tiles
* Rename `generate_frame_tile.py` to `generate_metadata_tile.py`
* Simplified CLI and filenames of metadata tiles so that location is specified by the upper-left corner of the tile, not the full bounding box
* Expanded/modified some functions in `generate_sw_disp_tile.py` so that they could be reused by `generate_sw_vel_tile.py`

### Fixed
* `extent.json` will be written during `create_tile_map.py` even if the directory `tiles/` does not exist prior to running

## [0.2.0]
### Added
* Python scripts for generating California SW Disp tileset

### Changed
* metadata tile script name from `generate_frame_tile.py` to `generate_metadata_tile.py`
* `generate_frame_tile.py` CLI to take upper left corner of bounding box, instead of full bounding box, as input
* Frame ordering strategy so that west most relative orbits are on top for ascending data, and on the bottom for descending data

### Fixed
* Removal of empty metadata tile is now conditional on the tile being all nodata, not the absence of granules

## [0.1.2]
### Added
* Bounds of the mosaic created in `create_tile_map.py` are written to a json file in tile folder
### Changed
* When generating SW_CUMUL_DISP tiles, set areas where unwrapping failed (connected components = 0) to nodata.

## [0.1.1]
### Changed
* Calculate true minimum/maximum data values in `create_tile_map` to avoid extreme displacement values being set to
  NoData. Fixes [#8](https://github.com/ASFHyP3/OPERA-DISP-TMS/issues/8).

## [0.1.0]
### Added
* Utility for creating a test dataset using [Global Coherence Dataset](https://registry.opendata.aws/ebd-sentinel-1-global-coherence-backscatter/)
* Design document with implementation details for tile generation
* Utility for identifying California test dataset
* Utility for generating metadata tile images
* Utility for generating temporary S3 credentials for [NASA Thin Egress Apps](https://nasa.github.io/cumulus/docs/deployment/thin_egress_app/)
* Utility for generating short wavelength displacement tiles
* Utility for creating a .png Tile Map from a list of displacement GeoTIFFs<|MERGE_RESOLUTION|>--- conflicted
+++ resolved
@@ -7,16 +7,12 @@
 and uses [Semantic Versioning](https://semver.org/spec/v2.0.0.html).
 
 ## [0.4.1]
-<<<<<<< HEAD
 ### Added
 * `get_orbit_pass` for using OPERA frame DB for getting a frame's orbit direction
 
 ### Changed
 * Revised `search.py` to query all v0.9+ granules in CMR UAT, rather than California-specific v0.7 granules
-=======
-### Changed
 * The [`static-analysis`](.github/workflows/static-analysis.yml) Github Actions workflow now uses `ruff` rather than `flake8` for linting.
->>>>>>> dfa124ce
 
 ## [0.4.0]
 ### Added
