--- conflicted
+++ resolved
@@ -16,12 +16,9 @@
 * `create_measurement_geotiff` replaces both `generate_sw_disp_tile` and `generate_sw_vel_tile`. This script takes a
   measurement type, frame id, start date, and end date, computes the requested measurement value (displacement,
   secant_velocity, velocity) for the given frame and date range, and outputs a geotiff in EPSG:3857.
-<<<<<<< HEAD
-* Changed frame ordering strategy so that near range paths are displayed over far range paths.
-=======
 * `create_measurement_geotiff` and `create_tile_map` now take `--bucket` and `--bucket-prefix` as params and uploads results to bucket
 * `create_tile_map` downloads all tif's from `--bucket` and `--bucket-prefix` params as inputs
->>>>>>> 02dd5c0b
+* Changed frame ordering strategy so that near range paths are displayed over far range paths.
 
 ### Removed
 * `generate_metadata_tile.py` has been removed, as creation of metadata tiles is no longer necessary
