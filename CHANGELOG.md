# Changelog

All notable changes to this project will be documented in this file.

The format is based on [Keep a Changelog](https://keepachangelog.com/en/1.0.0/),
and this project adheres to [PEP 440](https://www.python.org/dev/peps/pep-0440/)
and uses [Semantic Versioning](https://semver.org/spec/v2.0.0.html).

## [0.4.0]
<<<<<<< HEAD
### Changed
* `generate_sw_disp_tile.py` now masks using `recomended_mask`
=======
### Added
* Integration with CMR metadata when searching for granules

### Changed
* find_california_dataset.py to search.py and added functionality to search for granules in CMR
* Updated all scripts to use the new find_california_granules_for_frame function

### Removed
* CSV-based caching of granules in favor of CMR-based searching
>>>>>>> 5516e955

## [0.3.0]
### Added
* Ability to generate SW velocity tiles in `generated_sw_vel_tile.py`

### Changed
* California dataset scripts to allow for generation of SW velocity tiles
* Rename `generate_frame_tile.py` to `generate_metadata_tile.py`
* Simplified CLI and filenames of metadata tiles so that location is specified by the upper-left corner of the tile, not the full bounding box
* Expanded/modified some functions in `generate_sw_disp_tile.py` so that they could be reused by `generate_sw_vel_tile.py`

### Fixed
* `extent.json` will be written during `create_tile_map.py` even if the directory `tiles/` does not exist prior to running

## [0.2.0]
### Added
* Python scripts for generating California SW Disp tileset

### Changed
* metadata tile script name from `generate_frame_tile.py` to `generate_metadata_tile.py`
* `generate_frame_tile.py` CLI to take upper left corner of bounding box, instead of full bounding box, as input
* Frame ordering strategy so that west most relative orbits are on top for ascending data, and on the bottom for descending data

### Fixed
* Removal of empty metadata tile is now conditional on the tile being all nodata, not the absence of granules

## [0.1.2]
### Added
* Bounds of the mosaic created in `create_tile_map.py` are written to a json file in tile folder
### Changed
* When generating SW_CUMUL_DISP tiles, set areas where unwrapping failed (connected components = 0) to nodata.

## [0.1.1]
### Changed
* Calculate true minimum/maximum data values in `create_tile_map` to avoid extreme displacement values being set to
  NoData. Fixes [#8](https://github.com/ASFHyP3/OPERA-DISP-TMS/issues/8).

## [0.1.0]
### Added
* Utility for creating a test dataset using [Global Coherence Dataset](https://registry.opendata.aws/ebd-sentinel-1-global-coherence-backscatter/)
* Design document with implementation details for tile generation
* Utility for identifying California test dataset
* Utility for generating metadata tile images
* Utility for generating temporary S3 credentials for [NASA Thin Egress Apps](https://nasa.github.io/cumulus/docs/deployment/thin_egress_app/)
* Utility for generating short wavelength displacement tiles
* Utility for creating a .png Tile Map from a list of displacement GeoTIFFs<|MERGE_RESOLUTION|>--- conflicted
+++ resolved
@@ -7,20 +7,16 @@
 and uses [Semantic Versioning](https://semver.org/spec/v2.0.0.html).
 
 ## [0.4.0]
-<<<<<<< HEAD
-### Changed
-* `generate_sw_disp_tile.py` now masks using `recomended_mask`
-=======
 ### Added
 * Integration with CMR metadata when searching for granules
 
 ### Changed
 * find_california_dataset.py to search.py and added functionality to search for granules in CMR
 * Updated all scripts to use the new find_california_granules_for_frame function
+* `generate_sw_disp_tile.py` now masks using `recomended_mask`
 
 ### Removed
 * CSV-based caching of granules in favor of CMR-based searching
->>>>>>> 5516e955
 
 ## [0.3.0]
 ### Added
