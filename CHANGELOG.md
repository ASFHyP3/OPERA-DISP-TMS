# Changelog

All notable changes to this project will be documented in this file.

The format is based on [Keep a Changelog](https://keepachangelog.com/en/1.0.0/),
and this project adheres to [PEP 440](https://www.python.org/dev/peps/pep-0440/)
and uses [Semantic Versioning](https://semver.org/spec/v2.0.0.html).

## [0.4.1]
<<<<<<< HEAD
### Added
* Support for generating velocity mosaics from granule stacks without a common reference date 
=======
### Changed
* The [`static-analysis`](.github/workflows/static-analysis.yml) Github Actions workflow now uses `ruff` rather than `flake8` for linting.
>>>>>>> dfa124ce

## [0.4.0]
### Added
* Ability to update the reference date for OPERA DISP granule xarray objects
* Integration with CMR metadata when searching for granules
* Entrypoint and docker container generation capability for HyP3
* The docker container is built and pushed to the Github Container Registry via Github Actions

### Changed
* find_california_dataset.py to search.py and added functionality to search for granules in CMR
* Updated all scripts to use the new find_california_granules_for_frame function
* `generate_sw_disp_tile.py` now masks using `recomended_mask`
* Authentication now requires Earthdata Login UAT credentials provided via .netrc or environment variables

### Removed
* CSV-based caching of granules in favor of CMR-based searching
* Command line interface and entrypoint for get_tmp_s3_creds.py

### Fixed
* s3fs/xarray resources are now closed when no longer used, resolving an issue where attempting to open new resources could hang indefinitely

## [0.3.0]
### Added
* Ability to generate SW velocity tiles in `generated_sw_vel_tile.py`

### Changed
* California dataset scripts to allow for generation of SW velocity tiles
* Rename `generate_frame_tile.py` to `generate_metadata_tile.py`
* Simplified CLI and filenames of metadata tiles so that location is specified by the upper-left corner of the tile, not the full bounding box
* Expanded/modified some functions in `generate_sw_disp_tile.py` so that they could be reused by `generate_sw_vel_tile.py`

### Fixed
* `extent.json` will be written during `create_tile_map.py` even if the directory `tiles/` does not exist prior to running

## [0.2.0]
### Added
* Python scripts for generating California SW Disp tileset

### Changed
* metadata tile script name from `generate_frame_tile.py` to `generate_metadata_tile.py`
* `generate_frame_tile.py` CLI to take upper left corner of bounding box, instead of full bounding box, as input
* Frame ordering strategy so that west most relative orbits are on top for ascending data, and on the bottom for descending data

### Fixed
* Removal of empty metadata tile is now conditional on the tile being all nodata, not the absence of granules

## [0.1.2]
### Added
* Bounds of the mosaic created in `create_tile_map.py` are written to a json file in tile folder
### Changed
* When generating SW_CUMUL_DISP tiles, set areas where unwrapping failed (connected components = 0) to nodata.

## [0.1.1]
### Changed
* Calculate true minimum/maximum data values in `create_tile_map` to avoid extreme displacement values being set to
  NoData. Fixes [#8](https://github.com/ASFHyP3/OPERA-DISP-TMS/issues/8).

## [0.1.0]
### Added
* Utility for creating a test dataset using [Global Coherence Dataset](https://registry.opendata.aws/ebd-sentinel-1-global-coherence-backscatter/)
* Design document with implementation details for tile generation
* Utility for identifying California test dataset
* Utility for generating metadata tile images
* Utility for generating temporary S3 credentials for [NASA Thin Egress Apps](https://nasa.github.io/cumulus/docs/deployment/thin_egress_app/)
* Utility for generating short wavelength displacement tiles
* Utility for creating a .png Tile Map from a list of displacement GeoTIFFs<|MERGE_RESOLUTION|>--- conflicted
+++ resolved
@@ -6,14 +6,13 @@
 and this project adheres to [PEP 440](https://www.python.org/dev/peps/pep-0440/)
 and uses [Semantic Versioning](https://semver.org/spec/v2.0.0.html).
 
-## [0.4.1]
-<<<<<<< HEAD
+## [0.4.2]
 ### Added
 * Support for generating velocity mosaics from granule stacks without a common reference date 
-=======
+
+## [0.4.1]
 ### Changed
 * The [`static-analysis`](.github/workflows/static-analysis.yml) Github Actions workflow now uses `ruff` rather than `flake8` for linting.
->>>>>>> dfa124ce
 
 ## [0.4.0]
 ### Added
