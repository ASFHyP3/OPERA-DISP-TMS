--- conflicted
+++ resolved
@@ -6,20 +6,14 @@
 and this project adheres to [PEP 440](https://www.python.org/dev/peps/pep-0440/)
 and uses [Semantic Versioning](https://semver.org/spec/v2.0.0.html).
 
-<<<<<<< HEAD
 ## [0.2.0]
 ### Changed
+* metadata tile script name from `generate_frame_tile.py` to `generate_metadata_tile.py`
+* `generate_frame_tile.py` CLI to take upper left corner of bounding box, instead of full bounding box, as input
 * Frame ordering strategy so that west most relative orbits are on top for ascending data, and on the bottom for descending data
 
 ### Fixed
 * Removal of empty metadata tile is now conditional on the tile being all nodata, not the absence of granules
-=======
-
-## [0.2.0]
-### Changed
-* metadata tile script name from `generate_frame_tile.py` to `generate_metadata_tile.py`
-* `generate_frame_tile.py` CLI to take upper left corner of bounding box, instead of full bounding box, as input
->>>>>>> 7a5e4735
 
 ## [0.1.2]
 ### Added
